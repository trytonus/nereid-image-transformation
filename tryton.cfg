[tryton]
<<<<<<< HEAD
version=2.6.1.0
=======
version=2.8.0.1dev
>>>>>>> 590f8a77
depends:
    nereid
xml:
    urls.xml<|MERGE_RESOLUTION|>--- conflicted
+++ resolved
@@ -1,9 +1,5 @@
 [tryton]
-<<<<<<< HEAD
-version=2.6.1.0
-=======
 version=2.8.0.1dev
->>>>>>> 590f8a77
 depends:
     nereid
 xml:
